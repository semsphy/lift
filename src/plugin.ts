--- conflicted
+++ resolved
@@ -1,16 +1,16 @@
-<<<<<<< HEAD
-import { get, has, merge } from "lodash";
-=======
-import { App, Stack } from "@aws-cdk/core";
 import { flatten, get, has, merge } from "lodash";
->>>>>>> 907632e3
 import chalk from "chalk";
 import { AwsIamPolicyStatements } from "@serverless/typescript";
 import * as path from "path";
 import { readFileSync } from "fs";
 import { dump } from "js-yaml";
-<<<<<<< HEAD
-import type { CommandsDefinition, Hook, Serverless, VariableResolver } from "./types/serverless";
+import type {
+    CommandsDefinition,
+    DeprecatedVariableResolver,
+    Hook,
+    Serverless,
+    VariableResolver,
+} from "./types/serverless";
 import { AwsProvider, ConstructInterface } from "./classes";
 import { log } from "./utils/logger";
 import { StaticConstructInterface } from "./classes/Construct";
@@ -18,22 +18,7 @@
 import { Queue } from "./constructs/Queue";
 import { Webhook } from "./constructs/Webhook";
 import { StaticWebsite } from "./constructs/StaticWebsite";
-=======
-import { FromSchema } from "json-schema-to-ts";
-import type {
-    CloudformationTemplate,
-    CommandsDefinition,
-    DeprecatedVariableResolver,
-    Hook,
-    Serverless,
-    VariableResolver,
-} from "./types/serverless";
-import Construct from "./classes/Construct";
-import AwsProvider from "./classes/AwsProvider";
-import { constructs } from "./constructs";
-import { log } from "./utils/logger";
 import ServerlessError from "./utils/error";
->>>>>>> 907632e3
 
 const CONSTRUCT_ID_PATTERN = "^[a-zA-Z0-9-_]+$";
 const CONSTRUCTS_DEFINITION = {
@@ -118,7 +103,7 @@
     }
 
     private getAllConstructClasses(): StaticConstructInterface[] {
-        return this.providers.map((provider) => provider.getAllConstructClasses()).flat(1);
+        return flatten(this.providers.map((provider) => provider.getAllConstructClasses()));
     }
 
     private registerConstructsSchema() {
@@ -145,28 +130,10 @@
     }
 
     private loadConstructs() {
-<<<<<<< HEAD
         const constructsInputConfiguration = get(this.serverless.configurationInput, "constructs", {});
         for (const [id, { type }] of Object.entries(constructsInputConfiguration)) {
             const provider = this.providers[0];
             this.constructs[id] = provider.create(type, id);
-=======
-        const awsProvider = new AwsProvider(this.serverless, this.stack);
-        const constructsInputConfiguration = get(this.serverless.configurationInput, "constructs", {}) as FromSchema<
-            typeof CONSTRUCTS_DEFINITION
-        >;
-        for (const [id, configuration] of Object.entries(constructsInputConfiguration)) {
-            if (!has(constructs, configuration.type)) {
-                throw new ServerlessError(
-                    `The construct '${id}' has an unknown type '${configuration.type}'\n` +
-                        "Find all construct types available here: https://github.com/getlift/lift#constructs",
-                    "LIFT_UNKNOWN_CONSTRUCT_TYPE"
-                );
-            }
-            const constructConstructor = constructs[configuration.type].class;
-            // Typescript cannot infer configuration specific to a type, thus computing intersetion of all configurations to never
-            this.constructs[id] = new constructConstructor(awsProvider.stack, id, configuration as never, awsProvider);
->>>>>>> 907632e3
         }
     }
 
